--- conflicted
+++ resolved
@@ -48,10 +48,7 @@
     'loadBalancer.advancedSettings.unhealthyThreshold': '<p>Configures the number of unhealthy observations before deservicing an instance from the ELB.</p><p>Default: <b>2</b></p>',
     'pipeline.config.resizeAsg.cluster': '<p>Configures the cluster upon which this resize operation will act. The <em>target</em> specifies what ASG to resolve for the operation.</p>',
     'pipeline.config.modifyScalingProcess.cluster': '<p>Configures the cluster upon which this resize operation will act. The <em>target</em> specifies what ASG to resolve for the operation.</p>',
-<<<<<<< HEAD
-=======
     'pipeline.config.enableAsg.cluster': '<p>Configures the cluster upon which this resize operation will act. The <em>target</em> specifies what ASG to resolve for the operation.</p>',
->>>>>>> 2cbd4ad0
 
     'serverGroup.description': '<p>A server group is a collection of instances managed together. </p>' +
       '<ul>' +
