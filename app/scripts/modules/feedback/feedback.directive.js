'use strict';

<<<<<<< HEAD
let angular = require('angular');

module.exports = angular.module('spinnaker.feedback.directive', [
])
  .directive('feedback', function() {
=======
angular.module('spinnaker.feedback.directive', [])
  .directive('feedback', function($location) {
>>>>>>> b8d6926d
    return {
      restrict: 'E',
      templateUrl: require('./feedback.html'),
      controller: function($scope, $modal) {

        $scope.state = {
          showMenu: false,
          isMac: navigator.platform.toLowerCase().indexOf('mac') !== -1,
        };

        $scope.toggleMenu = function() {
          $scope.state.showMenu = !$scope.state.showMenu;
        };

        $scope.getCurrentUrlMessage = function() {
          return encodeURIComponent('(via ' + $location.absUrl() + ')\n');
        };

        $scope.openFeedback = function() {
          $modal.open({
            templateUrl: require('./feedback.modal.html'),
            controller: 'FeedbackModalCtrl as ctrl'
          });
        };
      }
    };
  }).name;<|MERGE_RESOLUTION|>--- conflicted
+++ resolved
@@ -1,15 +1,10 @@
 'use strict';
 
-<<<<<<< HEAD
 let angular = require('angular');
 
 module.exports = angular.module('spinnaker.feedback.directive', [
 ])
-  .directive('feedback', function() {
-=======
-angular.module('spinnaker.feedback.directive', [])
   .directive('feedback', function($location) {
->>>>>>> b8d6926d
     return {
       restrict: 'E',
       templateUrl: require('./feedback.html'),
