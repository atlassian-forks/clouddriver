'use strict';
/* jshint camelcase:false */

require('../../configure/aws/wizard/serverGroupWizard.html');
require('../../configure/aws/wizard/loadBalancers.html');

require('../../configure/gce/wizard/serverGroupWizard.html');
require('../../configure/aws/serverGroup.configure.aws.module.js');

let angular = require('angular');

module.exports = angular.module('spinnaker.serverGroup.details.aws.controller', [
  require('../../../confirmationModal/confirmationModal.service.js'),
  require('../../serverGroup.write.service.js'),
  require('utils/lodash.js'),
  require('../../../vpc/vpcTag.directive.js'),
  require('./autoScalingProcess.service.js'),
  require('../../serverGroup.read.service.js'),
  require('../../configure/aws/serverGroupCommandBuilder.service.js'),
  require('../../configure/common/runningExecutions.service.js'),

<<<<<<< HEAD
=======
angular.module('spinnaker.serverGroup.details.aws.controller', [
  'ui.bootstrap',
  'spinnaker.confirmationModal.service',
  'spinnaker.serverGroup.write.service',
  'spinnaker.utils.lodash',
  'spinnaker.serverGroup.details.aws.autoscaling.process',
  'spinnaker.serverGroup.read.service',
  'spinnaker.aws.serverGroupCommandBuilder.service',
  'spinnaker.executionFilter.service',
  'spinnaker.vpc.tag.directive',
  'spinnaker.migrator.directive',
>>>>>>> b8d6926d
])
  .controller('awsServerGroupDetailsCtrl', function ($scope, $state, $templateCache, $compile, app, serverGroup,
                                                     serverGroupReader, awsServerGroupCommandBuilder, $modal, confirmationModalService, _, serverGroupWriter,
                                                     subnetReader, autoScalingProcessService, executionFilterService) {

    $scope.state = {
      loading: true
    };

    function applyAutoScalingProcesses() {
      $scope.autoScalingProcesses = [];
      if (!$scope.serverGroup.asg || !$scope.serverGroup.asg.suspendedProcesses) {
        return;
      }
      var disabled = _.pluck($scope.serverGroup.asg.suspendedProcesses, 'processName');
      var allProcesses = autoScalingProcessService.listProcesses();
      allProcesses.forEach(function(process) {
        $scope.autoScalingProcesses.push({
          name: process.name,
          enabled: disabled.indexOf(process.name) === -1,
          description: process.description,
        });
      });
    }

    function extractServerGroupSummary() {
      var summary = _.find(app.serverGroups, function (toCheck) {
        return toCheck.name === serverGroup.name && toCheck.account === serverGroup.accountId && toCheck.region === serverGroup.region;
      });
      if (!summary) {
        app.loadBalancers.some(function (loadBalancer) {
          if (loadBalancer.account === serverGroup.accountId && loadBalancer.region === serverGroup.region) {
            return loadBalancer.serverGroups.some(function (possibleServerGroup) {
              if (possibleServerGroup.name === serverGroup.name) {
                summary = possibleServerGroup;
                return true;
              }
            });
          }
        });
      }
      return summary;
    }

    function retrieveServerGroup() {
      var summary = extractServerGroupSummary();
      serverGroupReader.getServerGroup(app.name, serverGroup.accountId, serverGroup.region, serverGroup.name).then(function(details) {
        cancelLoader();

        var restangularlessDetails = details.plain();
        angular.extend(restangularlessDetails, summary);

        $scope.serverGroup = restangularlessDetails;
        $scope.runningExecutions = function() {
          return executionFilterService.filterRunningExecutions($scope.serverGroup.executions);
        };

        if (!_.isEmpty($scope.serverGroup)) {

          $scope.image = details.image ? details.image : undefined;

          var vpc = $scope.serverGroup.asg ? $scope.serverGroup.asg.vpczoneIdentifier : '';

          if (vpc !== '') {
            var subnetId = vpc.split(',')[0];
            subnetReader.listSubnets().then(function(subnets) {
              var subnet = _(subnets).find({'id': subnetId});
              $scope.serverGroup.subnetType = subnet.purpose;
            });
          }

          if (details.image && details.image.description) {
            var tags = details.image.description.split(', ');
            tags.forEach(function(tag) {
              var keyVal = tag.split('=');
              if (keyVal.length === 2 && keyVal[0] === 'ancestor_name') {
                details.image.baseImage = keyVal[1];
              }
            });
          }

          if (details.launchConfig && details.launchConfig.securityGroups) {
            $scope.securityGroups = _(details.launchConfig.securityGroups).map(function(id) {
              return _.find(app.securityGroups, { 'accountName': serverGroup.accountId, 'region': serverGroup.region, 'id': id }) ||
                _.find(app.securityGroups, { 'accountName': serverGroup.accountId, 'region': serverGroup.region, 'name': id });
            }).compact().value();
          }

          applyAutoScalingProcesses();

        } else {
          $state.go('^');
        }
      });
    }

    function cancelLoader() {
      $scope.state.loading = false;
    }

    retrieveServerGroup();

    app.registerAutoRefreshHandler(retrieveServerGroup, $scope);

    this.destroyServerGroup = function destroyServerGroup() {
      var serverGroup = $scope.serverGroup;

      var taskMonitor = {
        application: app,
        title: 'Destroying ' + serverGroup.name,
        forceRefreshMessage: 'Refreshing application...',
        forceRefreshEnabled: true,
        katoPhaseToMonitor: 'DESTROY_ASG'
      };

      var submitMethod = function () {
        return serverGroupWriter.destroyServerGroup(serverGroup, app);
      };

      var stateParams = {
        name: serverGroup.name,
        accountId: serverGroup.account,
        region: serverGroup.region
      };


      confirmationModalService.confirm({
        header: 'Really destroy ' + serverGroup.name + '?',
        buttonText: 'Destroy ' + serverGroup.name,
        destructive: true,
        account: serverGroup.account,
        provider: 'aws',
        taskMonitorConfig: taskMonitor,
        submitMethod: submitMethod,
        body: this.getBodyTemplate(serverGroup, app),
        onTaskComplete: function() {
          if ($state.includes('**.serverGroup', stateParams)) {
            $state.go('^');
          }
        },
        onApplicationRefresh: function() {
          if ($state.includes('**.serverGroup', stateParams)) {
            $state.go('^');
          }
        }
      });
    };

    this.getBodyTemplate = function(serverGroup, app) {
      if(this.isLastServerGroupInRegion(serverGroup, app)){
        var template = $templateCache.get('scripts/modules/serverGroups/details/aws/deleteLastServerGroupWarning.html');
        $scope.deletingServerGroup = serverGroup;
        return $compile(template)($scope);
      }
    };

    this.isLastServerGroupInRegion = function (serverGroup, app ) {
      try {
        var cluster = _.find(app.clusters, {name: serverGroup.cluster, account:serverGroup.account});
        return _.filter(cluster.serverGroups, {region: serverGroup.region}).length === 1;
      } catch (error) {
        return false;
      }
    };

    this.disableServerGroup = function disableServerGroup() {
      var serverGroup = $scope.serverGroup;

      var taskMonitor = {
        application: app,
        title: 'Disabling ' + serverGroup.name
      };

      var submitMethod = function () {
        return serverGroupWriter.disableServerGroup(serverGroup, app);
      };

      confirmationModalService.confirm({
        header: 'Really disable ' + serverGroup.name + '?',
        buttonText: 'Disable ' + serverGroup.name,
        destructive: true,
        account: serverGroup.account,
        provider: 'aws',
        taskMonitorConfig: taskMonitor,
        submitMethod: submitMethod
      });

    };

    this.enableServerGroup = function enableServerGroup() {
      var serverGroup = $scope.serverGroup;

      var taskMonitor = {
        application: app,
        title: 'Enabling ' + serverGroup.name,
      };

      var submitMethod = function () {
        return serverGroupWriter.enableServerGroup(serverGroup, app);
      };

      confirmationModalService.confirm({
        header: 'Really enable ' + serverGroup.name + '?',
        buttonText: 'Enable ' + serverGroup.name,
        destructive: false,
        account: serverGroup.account,
        taskMonitorConfig: taskMonitor,
        submitMethod: submitMethod
      });

    };

    this.toggleScalingProcesses = function toggleScalingProcesses() {
      $modal.open({
        templateUrl: require('./modifyScalingProcesses.html'),
        controller: 'ModifyScalingProcessesCtrl as ctrl',
        resolve: {
          serverGroup: function() { return $scope.serverGroup; },
          application: function() { return app; },
          processes: function() { return $scope.autoScalingProcesses; },
        }
      });
    };

    this.resizeServerGroup = function resizeServerGroup() {
      $modal.open({
        templateUrl: require('../resizeServerGroup.html'),
        controller: 'ResizeServerGroupCtrl as ctrl',
        resolve: {
          serverGroup: function() { return $scope.serverGroup; },
          application: function() { return app; }
        }
      });
    };

    this.cloneServerGroup = function cloneServerGroup(serverGroup) {
      $modal.open({
        templateUrl: 'app/scripts/modules/serverGroups/configure/' + serverGroup.type + '/wizard/serverGroupWizard.html',
        controller: serverGroup.type + 'CloneServerGroupCtrl as ctrl',
        resolve: {
          title: function() { return 'Clone ' + serverGroup.name; },
          application: function() { return app; },
          serverGroupCommand: function() { return awsServerGroupCommandBuilder.buildServerGroupCommandFromExisting(app, serverGroup); },
        }
      });
    };

    this.showScalingActivities = function showScalingActivities() {
      $scope.activities = [];
      $modal.open({
        templateUrl: require('../scalingActivities.html'),
        controller: 'ScalingActivitiesCtrl as ctrl',
        resolve: {
          applicationName: function() { return app.name; },
          account: function() { return $scope.serverGroup.account; },
          clusterName: function() { return $scope.serverGroup.cluster; },
          serverGroup: function() { return $scope.serverGroup; }
        }
      });
    };

    this.showUserData = function showScalingActivities() {
      $scope.userData = window.atob($scope.serverGroup.launchConfig.userData);
      $modal.open({
        templateUrl: require('../../../../../views/application/modal/serverGroup/userData.html'),
        controller: 'CloseableModalCtrl',
        scope: $scope
      });
    };

    this.buildJenkinsLink = function() {
      if ($scope.serverGroup && $scope.serverGroup.buildInfo && $scope.serverGroup.buildInfo.jenkins) {
        var jenkins = $scope.serverGroup.buildInfo.jenkins;
        return jenkins.host + 'job/' + jenkins.name + '/' + jenkins.number;
      }
      return null;
    };

    this.truncateCommitHash = function() {
      if ($scope.serverGroup && $scope.serverGroup.buildInfo && $scope.serverGroup.buildInfo.commit) {
        return $scope.serverGroup.buildInfo.commit.substring(0, 8);
      }
      return null;
    };
  }
).name;<|MERGE_RESOLUTION|>--- conflicted
+++ resolved
@@ -19,20 +19,6 @@
   require('../../configure/aws/serverGroupCommandBuilder.service.js'),
   require('../../configure/common/runningExecutions.service.js'),
 
-<<<<<<< HEAD
-=======
-angular.module('spinnaker.serverGroup.details.aws.controller', [
-  'ui.bootstrap',
-  'spinnaker.confirmationModal.service',
-  'spinnaker.serverGroup.write.service',
-  'spinnaker.utils.lodash',
-  'spinnaker.serverGroup.details.aws.autoscaling.process',
-  'spinnaker.serverGroup.read.service',
-  'spinnaker.aws.serverGroupCommandBuilder.service',
-  'spinnaker.executionFilter.service',
-  'spinnaker.vpc.tag.directive',
-  'spinnaker.migrator.directive',
->>>>>>> b8d6926d
 ])
   .controller('awsServerGroupDetailsCtrl', function ($scope, $state, $templateCache, $compile, app, serverGroup,
                                                      serverGroupReader, awsServerGroupCommandBuilder, $modal, confirmationModalService, _, serverGroupWriter,
