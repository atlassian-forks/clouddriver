'use strict';

let angular = require('angular');

module.exports = angular.module('spinnaker.core.pipeline.stage.shrinkClusterStage', [
  require('../../pipelineConfigProvider.js')
])
  .config(function(pipelineConfigProvider) {
    pipelineConfigProvider.registerStage({
      useBaseProvider: true,
      key: 'shrinkCluster',
      label: 'Shrink Cluster',
      description: 'Shrinks a cluster',
<<<<<<< HEAD
      key: 'shrinkCluster',
      alias: 'shrinkCluster',
      controller: 'ShrinkClusterStageCtrl',
      controllerAs: 'shrinkClusterStageCtrl',
      templateUrl: require('./shrinkClusterStage.html'),
      executionDetailsUrl: require('./shrinkClusterExecutionDetails.html'),
      validators: [
        { type: 'requiredField', fieldName: 'cluster' },
        { type: 'requiredField', fieldName: 'shrinkToSize', fieldLabel: 'shrink to [X] Server Groups'},
        { type: 'requiredField', fieldName: 'regions', },
        { type: 'requiredField', fieldName: 'credentials', fieldLabel: 'account'},
      ],
      strategy: true,
    });
  }).controller('ShrinkClusterStageCtrl', function($scope, stage, accountService, stageConstants, _) {
    var ctrl = this;

    $scope.stage = stage;

    $scope.state = {
      accounts: false,
      regionsLoaded: false
    };

    accountService.listAccounts().then(function (accounts) {
      $scope.accounts = accounts;
      $scope.state.accounts = true;
=======
>>>>>>> 04f45b8b
    });
  })
  .name;
<|MERGE_RESOLUTION|>--- conflicted
+++ resolved
@@ -11,36 +11,6 @@
       key: 'shrinkCluster',
       label: 'Shrink Cluster',
       description: 'Shrinks a cluster',
-<<<<<<< HEAD
-      key: 'shrinkCluster',
-      alias: 'shrinkCluster',
-      controller: 'ShrinkClusterStageCtrl',
-      controllerAs: 'shrinkClusterStageCtrl',
-      templateUrl: require('./shrinkClusterStage.html'),
-      executionDetailsUrl: require('./shrinkClusterExecutionDetails.html'),
-      validators: [
-        { type: 'requiredField', fieldName: 'cluster' },
-        { type: 'requiredField', fieldName: 'shrinkToSize', fieldLabel: 'shrink to [X] Server Groups'},
-        { type: 'requiredField', fieldName: 'regions', },
-        { type: 'requiredField', fieldName: 'credentials', fieldLabel: 'account'},
-      ],
-      strategy: true,
-    });
-  }).controller('ShrinkClusterStageCtrl', function($scope, stage, accountService, stageConstants, _) {
-    var ctrl = this;
-
-    $scope.stage = stage;
-
-    $scope.state = {
-      accounts: false,
-      regionsLoaded: false
-    };
-
-    accountService.listAccounts().then(function (accounts) {
-      $scope.accounts = accounts;
-      $scope.state.accounts = true;
-=======
->>>>>>> 04f45b8b
     });
   })
   .name;
