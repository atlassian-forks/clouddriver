--- conflicted
+++ resolved
@@ -18,19 +18,7 @@
 
 import com.netflix.hystrix.strategy.concurrency.HystrixRequestContext
 import com.netflix.spinnaker.gate.retrofit.EurekaOkClient
-<<<<<<< HEAD
 import com.netflix.spinnaker.gate.services.internal.*
-=======
-import com.netflix.spinnaker.gate.services.internal.EchoService
-import com.netflix.spinnaker.gate.services.internal.FlapJackService
-import com.netflix.spinnaker.gate.services.internal.Front50Service
-import com.netflix.spinnaker.gate.services.internal.IgorService
-import com.netflix.spinnaker.gate.services.internal.KatoService
-import com.netflix.spinnaker.gate.services.internal.MayoService
-import com.netflix.spinnaker.gate.services.internal.MortService
-import com.netflix.spinnaker.gate.services.internal.OortService
-import com.netflix.spinnaker.gate.services.internal.OrcaService
->>>>>>> 7b61a361
 import groovy.transform.CompileStatic
 import org.slf4j.Logger
 import org.slf4j.LoggerFactory
@@ -131,8 +119,14 @@
                           Client retrofitClient) {
     createClient "mayo", MayoService, serviceConfiguration, retrofitClient
   }
-
-<<<<<<< HEAD
+  
+  @Bean
+  @ConditionalOnProperty('services.igor.enabled')
+  IgorService igorService(ServiceConfiguration serviceConfiguration,
+                          Client retrofitClient) {
+    createClient "igor", IgorService, serviceConfiguration, retrofitClient
+  }
+
   private static RestAdapter.Log serviceLogger(Class type) {
     new RetrofitLogger(LoggerFactory.getLogger(type))
   }
@@ -160,19 +154,6 @@
     def endpoint = serviceConfiguration.discoveryHosts && service.vipAddress ?
         newFixedEndpoint("niws://${service.vipAddress}")
         : newFixedEndpoint(service.baseUrl)
-=======
-  @Bean
-  IgorService igorService(ServiceConfiguration serviceConfiguration,
-                          Client retrofitClient) {
-    createClient "igor", IgorService, serviceConfiguration, retrofitClient
-  }
-
-  private
-  static <T> T createClient(String serviceName, Class<T> type, ServiceConfiguration serviceConfiguration, Client client) {
-    def endpoint = serviceConfiguration.discoveryHosts && !serviceConfiguration.getService(serviceName)?.baseUrl ?
-        newFixedEndpoint("niws://${serviceConfiguration.getService(serviceName).name}")
-        : newFixedEndpoint(serviceConfiguration.getService(serviceName).baseUrl)
->>>>>>> 7b61a361
 
     new RestAdapter.Builder()
         .setEndpoint(endpoint)
